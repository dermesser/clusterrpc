
<<<<<<< HEAD
=======
build: protos
	go build clusterrpc/proto clusterrpc clusterrpc/server clusterrpc/client clusterrpc/crpc-keygen

>>>>>>> 9386aa03
install: protos
	go install clusterrpc/proto clusterrpc clusterrpc/server clusterrpc/client clusterrpc/crpc-keygen

build: protos
	go build clusterrpc/proto clusterrpc clusterrpc/server clusterrpc/client

test:
	go test

bench:
	go test -bench .

protos:
	protoc --gogofast_out=. proto/rpc.proto
<|MERGE_RESOLUTION|>--- conflicted
+++ resolved
@@ -1,15 +1,8 @@
-
-<<<<<<< HEAD
-=======
-build: protos
-	go build clusterrpc/proto clusterrpc clusterrpc/server clusterrpc/client clusterrpc/crpc-keygen
-
->>>>>>> 9386aa03
 install: protos
 	go install clusterrpc/proto clusterrpc clusterrpc/server clusterrpc/client clusterrpc/crpc-keygen
 
 build: protos
-	go build clusterrpc/proto clusterrpc clusterrpc/server clusterrpc/client
+	go build clusterrpc/proto clusterrpc clusterrpc/server clusterrpc/client clusterrpc/crpc-keygen
 
 test:
 	go test
